commit 4850baf8039f2714d01c45a64af7ccbd12bbbd64
Author: Lukas Fittl <lukas@fittl.com>
Date:   Sun Jan 10 00:28:33 2021 -0800

    PL/pgSQL: Make plpgsql_start_datums and plpgsql_finish_datums extern
    
    This allows other source units to have the accompanying functions for
    the already exported plpgsql_adddatum.

diff --git a/src/pl/plpgsql/src/pl_comp.c b/src/pl/plpgsql/src/pl_comp.c
index cb0ce3900b..fbd0ad8bd0 100644
--- a/src/pl/plpgsql/src/pl_comp.c
+++ b/src/pl/plpgsql/src/pl_comp.c
@@ -106,8 +106,6 @@ static Node *make_datum_param(PLpgSQL_expr *expr, int dno, int location);
 static PLpgSQL_row *build_row_from_vars(PLpgSQL_variable **vars, int numvars);
 static PLpgSQL_type *build_datatype(HeapTuple typeTup, int32 typmod,
 									Oid collation, TypeName *origtypname);
-static void plpgsql_start_datums(void);
-static void plpgsql_finish_datums(PLpgSQL_function *function);
 static void compute_function_hashkey(FunctionCallInfo fcinfo,
 									 Form_pg_proc procStruct,
 									 PLpgSQL_func_hashkey *hashkey,
<<<<<<< HEAD
@@ -2312,7 +2310,7 @@ plpgsql_parse_err_condition(char *condname)
=======
@@ -2272,7 +2270,7 @@ plpgsql_parse_err_condition(char *condname)
>>>>>>> 1097b2c3
  * plpgsql_start_datums			Initialize datum list at compile startup.
  * ----------
  */
-static void
+void
 plpgsql_start_datums(void)
 {
 	datums_alloc = 128;
<<<<<<< HEAD
@@ -2348,7 +2344,7 @@ plpgsql_adddatum(PLpgSQL_datum *newdatum)
=======
@@ -2306,7 +2304,7 @@ plpgsql_adddatum(PLpgSQL_datum *newdatum)
>>>>>>> 1097b2c3
  * plpgsql_finish_datums	Copy completed datum info into function struct.
  * ----------
  */
-static void
+void
 plpgsql_finish_datums(PLpgSQL_function *function)
 {
 	Size		copiable_size = 0;
diff --git a/src/pl/plpgsql/src/plpgsql.h b/src/pl/plpgsql/src/plpgsql.h
index bc6eefb60b..53864ca881 100644
--- a/src/pl/plpgsql/src/plpgsql.h
+++ b/src/pl/plpgsql/src/plpgsql.h
@@ -1241,6 +1241,8 @@ extern PLpgSQL_recfield *plpgsql_build_recfield(PLpgSQL_rec *rec,
 extern int	plpgsql_recognize_err_condition(const char *condname,
 											bool allow_sqlstate);
 extern PLpgSQL_condition *plpgsql_parse_err_condition(char *condname);
+extern void plpgsql_start_datums(void);
+extern void plpgsql_finish_datums(PLpgSQL_function *function);
 extern void plpgsql_adddatum(PLpgSQL_datum *newdatum);
 extern int	plpgsql_add_initdatums(int **varnos);
 extern void plpgsql_HashTableInit(void);<|MERGE_RESOLUTION|>--- conflicted
+++ resolved
@@ -20,11 +20,7 @@
  static void compute_function_hashkey(FunctionCallInfo fcinfo,
  									 Form_pg_proc procStruct,
  									 PLpgSQL_func_hashkey *hashkey,
-<<<<<<< HEAD
-@@ -2312,7 +2310,7 @@ plpgsql_parse_err_condition(char *condname)
-=======
 @@ -2272,7 +2270,7 @@ plpgsql_parse_err_condition(char *condname)
->>>>>>> 1097b2c3
   * plpgsql_start_datums			Initialize datum list at compile startup.
   * ----------
   */
@@ -33,11 +29,7 @@
  plpgsql_start_datums(void)
  {
  	datums_alloc = 128;
-<<<<<<< HEAD
-@@ -2348,7 +2344,7 @@ plpgsql_adddatum(PLpgSQL_datum *newdatum)
-=======
 @@ -2306,7 +2304,7 @@ plpgsql_adddatum(PLpgSQL_datum *newdatum)
->>>>>>> 1097b2c3
   * plpgsql_finish_datums	Copy completed datum info into function struct.
   * ----------
   */
