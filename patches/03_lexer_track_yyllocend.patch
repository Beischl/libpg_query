commit 386cf95ca17d28ae4bc7db92a784ab8f6dde9f8b
Author: Lukas Fittl <lukas@fittl.com>
Date:   Sun Jan 3 15:59:40 2021 -0800

    pg_query: Track yyllocend in lexer
    
    This is helpful for tracking the extent of tokens in the scan output,
    as this is made available by pg_query for uses such as syntax highlighting.

diff --git a/src/backend/parser/scan.l b/src/backend/parser/scan.l
index a0dfcf3b99..768170bb30 100644
--- a/src/backend/parser/scan.l
+++ b/src/backend/parser/scan.l
@@ -513,6 +513,7 @@ other			.
 					{
 						/* If NCHAR isn't a keyword, just return "n" */
 						yylval->str = pstrdup("n");
+						yyextra->yyllocend = yytext - yyextra->scanbuf + yyleng;
 						return IDENT;
 					}
 				}
@@ -581,9 +582,11 @@ other			.
 					{
 						case xb:
 							yylval->str = litbufdup(yyscanner);
+							yyextra->yyllocend = yytext - yyextra->scanbuf + yyleng;
 							return BCONST;
 						case xh:
 							yylval->str = litbufdup(yyscanner);
+							yyextra->yyllocend = yytext - yyextra->scanbuf + yyleng;
 							return XCONST;
 						case xq:
 						case xe:
@@ -596,9 +599,11 @@ other			.
 											   yyextra->literallen,
 											   false);
 							yylval->str = litbufdup(yyscanner);
+							yyextra->yyllocend = yytext - yyextra->scanbuf + yyleng;
 							return SCONST;
 						case xus:
 							yylval->str = litbufdup(yyscanner);
+							yyextra->yyllocend = yytext - yyextra->scanbuf + yyleng;
 							return USCONST;
 						default:
 							yyerror("unhandled previous state in xqs");
@@ -736,6 +741,7 @@ other			.
 						yyextra->dolqstart = NULL;
 						BEGIN(INITIAL);
 						yylval->str = litbufdup(yyscanner);
+						yyextra->yyllocend = yytext - yyextra->scanbuf + yyleng;
 						return SCONST;
 					}
 					else
@@ -781,6 +787,7 @@ other			.
 					if (yyextra->literallen >= NAMEDATALEN)
 						truncate_identifier(ident, yyextra->literallen, true);
 					yylval->str = ident;
+					yyextra->yyllocend = yytext - yyextra->scanbuf + yyleng;
 					return IDENT;
 				}
 <xui>{dquote}	{
@@ -789,6 +796,7 @@ other			.
 						yyerror("zero-length delimited identifier");
 					/* can't truncate till after we de-escape the ident */
 					yylval->str = litbufdup(yyscanner);
+					yyextra->yyllocend = yytext - yyextra->scanbuf + yyleng;
 					return UIDENT;
 				}
 <xd,xui>{xddouble}	{
@@ -808,6 +816,7 @@ other			.
 					/* and treat it as {identifier} */
 					ident = downcase_truncate_identifier(yytext, yyleng, true);
 					yylval->str = ident;
+					yyextra->yyllocend = yytext - yyextra->scanbuf + yyleng;
 					return IDENT;
 				}
 
<<<<<<< HEAD
@@ -1031,6 +1040,7 @@ other			.
=======
@@ -1068,6 +1077,7 @@ other			.
>>>>>>> 1097b2c3
 					 */
 					ident = downcase_truncate_identifier(yytext, yyleng, true);
 					yylval->str = ident;
+					yyextra->yyllocend = yytext - yyextra->scanbuf + yyleng;
 					return IDENT;
 				}
 
diff --git a/src/include/parser/scanner.h b/src/include/parser/scanner.h
index a27352afc1..29852fbd86 100644
--- a/src/include/parser/scanner.h
+++ b/src/include/parser/scanner.h
@@ -113,6 +113,8 @@ typedef struct core_yy_extra_type
 	/* state variables for literal-lexing warnings */
 	bool		warn_on_first_escape;
 	bool		saw_non_ascii;
+
+	int yyllocend;
 } core_yy_extra_type;
 
 /*<|MERGE_RESOLUTION|>--- conflicted
+++ resolved
@@ -75,11 +75,7 @@
  					return IDENT;
  				}
  
-<<<<<<< HEAD
-@@ -1031,6 +1040,7 @@ other			.
-=======
 @@ -1068,6 +1077,7 @@ other			.
->>>>>>> 1097b2c3
  					 */
  					ident = downcase_truncate_identifier(yytext, yyleng, true);
  					yylval->str = ident;
