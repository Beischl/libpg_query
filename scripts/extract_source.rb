# rubocop:disable all

# You need to call this with the PostgreSQL source directory as the first commandline agument, and the output dir as the second
# ./scripts/extract_source.rb ./tmp/postgres ./src/postgres

require 'ffi/clang'
require 'json'

module FFI::Clang::Lib
  enum :storage_class, [
    :invalid, 0,
    :none, 1,
    :extern, 2,
    :static, 3,
    :private_extern, 4,
    :opencl_workgroup_local, 5,
    :auto, 6,
    :register, 7,
  ]

  attach_function :get_storage_class, :clang_Cursor_getStorageClass, [FFI::Clang::Lib::CXCursor.by_value], :storage_class
end

module FFI::Clang
  class Cursor
    def storage_class
      Lib.get_storage_class(@cursor)
    end

    # Copy of clang::VarDecl::hasExternalStorage http://clang.llvm.org/doxygen/Decl_8h_source.html#l00982
    def has_external_storage
      storage_class == :extern || storage_class == :private_extern
    end
  end
end

class Runner
  attr_reader :unresolved
  attr_reader :code_for_resolve

  def initialize
    @file_analysis = {}
    @global_method_to_base_filename = {}
    @file_to_method_and_pos = {}
    @external_variables = []

    @resolved_static_by_base_filename = {}
    @resolved_global = []

    @symbols_to_output = {}
    @include_files_to_output = []
    @unresolved = []

    @blocklist = []
    @mock = {}

    @basepath = File.absolute_path(ARGV[0]) + '/'
    @out_path = File.absolute_path(ARGV[1]) + '/'
  end

  def blocklist(symbol)
    @blocklist << symbol
  end

  def mock(symbol, code)
    @mock[symbol] = code
  end

  def run
    files = Dir.glob(@basepath + 'src/backend/**/*.c') +
    Dir.glob(@basepath + 'src/common/**/*.c') +
    Dir.glob(@basepath + 'src/port/**/*.c') +
    Dir.glob(@basepath + 'src/timezone/**/*.c') +
    Dir.glob(@basepath + 'src/pl/plpgsql/src/*.c') +
    Dir.glob(@basepath + 'contrib/pgcrypto/*.c') -
    [ # blocklist
      @basepath + 'src/backend/libpq/be-secure-openssl.c', # OpenSSL include error
      @basepath + 'src/backend/utils/adt/levenshtein.c', # Built through varlena.c
      @basepath + 'src/backend/utils/adt/like_match.c', # Built through like.c
      @basepath + 'src/backend/utils/adt/jsonpath_scan.c', # Built through jsonpath.c
      @basepath + 'src/backend/utils/misc/guc-file.c', # Built through guc.c
      @basepath + 'src/backend/utils/sort/qsort_tuple.c', # Built through tuplesort.c
      @basepath + 'src/backend/bootstrap/bootscanner.c', # Built through bootparse.c
      @basepath + 'src/backend/regex/regc_color.c', # Built through regcomp.c
      @basepath + 'src/backend/regex/regc_cvec.c', # Built through regcomp.c
      @basepath + 'src/backend/regex/regc_lex.c', # Built through regcomp.c
      @basepath + 'src/backend/regex/regc_pg_locale.c', # Built through regcomp.c
      @basepath + 'src/backend/regex/regc_locale.c', # Built through regcomp.c
      @basepath + 'src/backend/regex/regc_nfa.c', # Built through regcomp.c
      @basepath + 'src/backend/regex/rege_dfa.c', # Built through regexec.c
      @basepath + 'src/backend/replication/repl_scanner.c', # Built through repl_gram.c
      @basepath + 'src/backend/replication/libpqwalreceiver/libpqwalreceiver.c', # Dynamic module
      @basepath + 'src/backend/replication/syncrep_scanner.c', # Built through syncrep.c
      @basepath + 'src/backend/port/posix_sema.c', # Linux only
      @basepath + 'src/common/fe_memutils.c', # This file is not expected to be compiled for backend code
      @basepath + 'src/common/restricted_token.c', # This file is not expected to be compiled for backend code
      @basepath + 'src/common/unicode/norm_test.c', # This file is not expected to be compiled for backend code
      @basepath + 'src/backend/utils/mb/win866.c', # Win32 only
      @basepath + 'src/backend/utils/mb/win1251.c', # Win32 only
      @basepath + 'src/backend/utils/mb/iso.c', # Win32 only
      @basepath + 'src/port/dirent.c', # Win32 only
      @basepath + 'src/port/win32error.c', # Win32 only
      @basepath + 'src/port/win32env.c', # Win32 only
      @basepath + 'src/port/win32security.c', # Win32 only
      @basepath + 'src/port/gettimeofday.c', # Win32 only
      @basepath + 'src/port/strlcpy.c', # Not needed and conflicts with available function
      @basepath + 'src/port/strlcat.c', # Not needed and conflicts with available function
      @basepath + 'src/port/unsetenv.c', # Not needed and conflicts with available function
      @basepath + 'src/port/getaddrinfo.c', # Not needed and conflicts with available function
      @basepath + 'src/port/getrusage.c', # Not needed and conflicts with available function
      @basepath + 'src/port/pg_crc32c_armv8.c', # Can't be parsed outside of ARMv8 compatible environments
      @basepath + 'src/port/pg_crc32c_armv8_choose.c', # Can't be parsed outside of ARMv8 compatible environments
      @basepath + 'src/backend/jit/llvm/llvmjit_expr.c', # Requires LLVM-C library (which we don't want to require)
      @basepath + 'src/backend/jit/llvm/llvmjit_deform.c', # Requires LLVM-C library (which we don't want to require)
      @basepath + 'src/backend/jit/llvm/llvmjit.c', # Requires LLVM-C library (which we don't want to require)
      @basepath + 'src/backend/libpq/be-gssapi-common.c', # Requires GSSAPI (which we don't want to require)
      @basepath + 'src/backend/libpq/be-secure-gssapi.c', # Requires GSSAPI (which we don't want to require)
      @basepath + 'src/common/protocol_openssl.c', # Requires OpenSSL (which we don't want to require)
      @basepath + 'src/port/pthread_barrier_wait.c',
    ] -
    Dir.glob(@basepath + 'src/backend/port/dynloader/*.c') -
    Dir.glob(@basepath + 'src/backend/port/win32/*.c') -
    Dir.glob(@basepath + 'src/backend/port/win32_*.c') -
    Dir.glob(@basepath + 'src/backend/snowball/**/*.c')

    #files = [@basepath + 'src/backend/parser/keywords.c']

    files.each do |file|
      if files == [file]
        puts format('Analysing single file: %s', file)
        analysis = analyze_file(file)
        analysis_file = analysis.save
        puts format('Result: %s', analysis_file)
        exit 1
      end

      print '.'
      analysis = FileAnalysis.restore(file, @basepath) || analyze_file(file)
      analysis.save

      @file_analysis[file] = analysis

      analysis.symbol_to_file.each do |symbol, _|
        next if analysis.static_symbols.include?(symbol)
        if @global_method_to_base_filename[symbol] && !['main', 'Pg_magic_func', 'pg_open_tzfile', '_PG_init'].include?(symbol) && !@global_method_to_base_filename[symbol].end_with?('c')
          puts format('Error processing %s, symbol %s already defined by %s', file, symbol, @global_method_to_base_filename[symbol])
        end
        @global_method_to_base_filename[symbol] = file
      end

      analysis.file_to_symbol_positions.each do |file, method_and_pos|
        @file_to_method_and_pos[file] = method_and_pos
      end

      analysis.external_variables.each do |symbol|
        @external_variables << symbol
      end
    end

    #puts @caller_to_static_callees['/Users/lfittl/Code/libpg_query/postgres/src/backend/regex/regc_locale.c']['cclass'].inspect

    puts "\nFinished parsing"
  end

  class FileAnalysis
    attr_accessor :references, :static_symbols, :symbol_to_file, :file_to_symbol_positions, :external_variables, :included_files

    def initialize(filename, basepath, references = {}, static_symbols = [],
      symbol_to_file = {}, file_to_symbol_positions = {}, external_variables = [],
      included_files = [])
      @filename = filename
      @basepath = basepath
      @references = references
      @static_symbols = static_symbols
      @symbol_to_file = symbol_to_file
      @file_to_symbol_positions = file_to_symbol_positions
      @external_variables = external_variables
      @included_files = included_files
    end

    def save
      json = JSON.pretty_generate({
        references: @references,
        static_symbols: @static_symbols,
        symbol_to_file: @symbol_to_file,
        file_to_symbol_positions: @file_to_symbol_positions,
        external_variables: @external_variables,
        included_files: @included_files,
      })

      file = self.class.analysis_filename(@filename, @basepath)
      FileUtils.mkdir_p(File.dirname(file))
      File.write(file, json)
      file
    end

    def self.restore(filename, basepath)
      json = File.read(analysis_filename(filename, basepath))
      hsh = JSON.parse(json)
      new(filename, basepath, hsh['references'], hsh['static_symbols'],
      hsh['symbol_to_file'], hsh['file_to_symbol_positions'], hsh['external_variables'],
      hsh['included_files'])
    rescue Errno::ENOENT
      nil
    end

    private

    def self.analysis_filename(filename, basepath)
      File.absolute_path('./tmp/analysis') + '/' + filename.gsub(%r{^#{basepath}}, '').gsub(/.c$/, '.json')
    end
  end

  def analyze_file(file)
    index = FFI::Clang::Index.new(true, true)
<<<<<<< HEAD
    translation_unit = index.parse_translation_unit(file, ['-I', @basepath + 'src/include', '-I' '/usr/lib/clang/14.0.6/include', '-DDLSUFFIX=".bundle"', '-msse4.2', '-g', '-DUSE_ASSERT_CHECKING'])
=======
    translation_unit = index.parse_translation_unit(file, [
      '-I', @basepath + 'src/include',
      '-I', '/usr/local/opt/openssl/include',
      '-I', `xcrun --sdk macosx --show-sdk-path`.strip + '/usr/include',
      '-DDLSUFFIX=".bundle"',
      '-msse4.2',
      '-g',
      '-DUSE_ASSERT_CHECKING'
    ])
>>>>>>> 1097b2c3
    cursor = translation_unit.cursor

    func_cursor = nil
    analysis = FileAnalysis.new(file, @basepath)

    included_files = []
    translation_unit.inclusions do |included_file, _inclusions|
      next if !included_file.start_with?(@basepath) || included_file == file

      included_files << included_file
    end
    analysis.included_files = included_files.uniq.sort

    cursor.visit_children do |cursor, parent|
      if cursor.location.file && (File.dirname(file) == File.dirname(cursor.location.file) || cursor.location.file.end_with?('_impl.h'))
        if parent.kind == :cursor_translation_unit
          if (cursor.kind == :cursor_function && cursor.definition?) || (cursor.kind == :cursor_variable && !cursor.has_external_storage)
            analysis.symbol_to_file[cursor.spelling] = cursor.location.file

            if cursor.linkage == :external
              # Nothing special
            elsif cursor.linkage == :internal
              (analysis.static_symbols << cursor.spelling).uniq!
            else
              fail format('Unknown linkage: %s', cursor.linkage.inspect)
            end

            start_offset = cursor.extent.start.offset
            end_offset = cursor.extent.end.offset
            end_offset += 1 if cursor.kind == :cursor_variable # The ";" isn't counted correctly by clang

            if cursor.kind == :cursor_variable && (cursor.linkage == :external || cursor.linkage == :internal) &&
              !cursor.type.const_qualified? && !cursor.type.array_element_type.const_qualified? &&
              cursor.type.pointee.kind != :type_function_proto
              analysis.external_variables << cursor.spelling
            end

            analysis.file_to_symbol_positions[cursor.location.file] ||= {}
            analysis.file_to_symbol_positions[cursor.location.file][cursor.spelling] = [start_offset, end_offset]

            cursor.visit_children do |child_cursor, parent|
              # There seems to be a bug here on modern Clang versions where the
              # cursor kind gets modified once we call "child_cursor.definition"
              # - thus we make a copy ahead of calling that, for later use
              child_cursor_kind = child_cursor.kind

              # Ignore variable definitions from the local scope
              next :recurse if child_cursor.definition.semantic_parent == cursor

              if child_cursor_kind == :cursor_decl_ref_expr || child_cursor_kind == :cursor_call_expr
                analysis.references[cursor.spelling] ||= []
                (analysis.references[cursor.spelling] << child_cursor.spelling).uniq!
              end

              :recurse
            end
          end
        end
      end

      next :recurse
    end

    analysis
  end

  RESOLVE_MAX_DEPTH = 100

  def deep_resolve(method_name, depth: 0, trail: [], global_resolved_by_parent: [], static_resolved_by_parent: [], static_base_filename: nil)
    if @blocklist.include?(method_name)
      puts 'ERROR: Hit blocklist entry ' + method_name
      puts 'Trail: ' + trail.inspect
      exit 1
    end

    if depth > RESOLVE_MAX_DEPTH
      puts 'ERROR: Exceeded max depth'
      puts method_name.inspect
      puts trail.inspect
      exit 1
    end

    base_filename = static_base_filename || @global_method_to_base_filename[method_name]
    if !base_filename
      (@unresolved << method_name).uniq!
      return
    end

    analysis = @file_analysis[base_filename]
    fail "could not find analysis data for #{base_filename}" if analysis.nil?

    # We need to determine if we can lookup the place where the method lives
    implementation_filename = analysis.symbol_to_file[method_name]
    if !implementation_filename
      (@unresolved << method_name).uniq!
      return
    end

    @symbols_to_output[implementation_filename] ||= []
    @symbols_to_output[implementation_filename] << method_name

    (@include_files_to_output += analysis.included_files).uniq!

    if @mock.key?(method_name)
      # Code will be overwritten at output time, no need to investigate dependents
      return
    end

    # Now we need to resolve all symbols called by this one
    dependents = (analysis.references[method_name] || [])
    global_dependents = dependents.select { |c| !analysis.static_symbols.include?(c) } - global_resolved_by_parent
    static_dependents = dependents.select { |c| analysis.static_symbols.include?(c) } - static_resolved_by_parent

    # First, make sure we exclude all that have been visited before
    @resolved_static_by_base_filename[base_filename] ||= []
    global_dependents.delete_if { |s| @resolved_global.include?(s) }
    static_dependents.delete_if { |s| @resolved_static_by_base_filename[base_filename].include?(s) }

    # Second, make sure we never visit any of the dependents again
    global_dependents.each { |s| @resolved_global << s }
    static_dependents.each { |s| @resolved_static_by_base_filename[base_filename] << s }

    # Third, actually traverse into the remaining, non-visited, dependents
    global_dependents.each do |symbol|
      deep_resolve(
        symbol, depth: depth + 1, trail: trail + [method_name],
        global_resolved_by_parent: global_resolved_by_parent + global_dependents
      )
    end

    static_dependents.each do |symbol|
      deep_resolve(
        symbol, depth: depth + 1, trail: trail + [method_name],
        global_resolved_by_parent: global_resolved_by_parent + global_dependents,
        static_resolved_by_parent: static_resolved_by_parent + static_dependents,
        static_base_filename: base_filename
      )
    end
  end

  def special_include_file?(filename)
    filename[/\/(reg(c|e)_[\w_]+|guc-file|qsort_tuple|repl_scanner|levenshtein|bootscanner|like_match)\.c$/] || filename[/\/[\w_]+_impl.h$/]
  end

  def write_out
    all_thread_local_variables = []

    @symbols_to_output.each do |filename, symbols|
      file_thread_local_variables = []
      dead_positions = (@file_to_method_and_pos[filename] || {}).dup

      symbols.each do |symbol|
        next if @mock.key?(symbol)
        next if @external_variables.include?(symbol)

        alive_pos = dead_positions[symbol]

        # In some cases there are other symbols at the same location (macros), so delete by position instead of name
        dead_positions.delete_if { |_,pos| pos == alive_pos }
      end

      full_code = File.read(filename)

      str = "/*--------------------------------------------------------------------\n"
      str += " * Symbols referenced in this file:\n"
      symbols.each do |symbol|
        str += format(" * - %s\n", symbol)
      end
      str += " *--------------------------------------------------------------------\n"
      str += " */\n\n"

      next_start_pos = 0
      dead_positions.each do |symbol, pos|
        fail format("Position overrun for %s in %s, next_start_pos (%d) > file length (%d)", symbol, filename, next_start_pos, full_code.size) if next_start_pos > full_code.size
        fail format("Position overrun for %s in %s, dead position pos[0]-1 (%d) > file length (%d)", symbol, filename, pos[0]-1, full_code.size) if pos[0]-1 > full_code.size

        str += full_code[next_start_pos...(pos[0]-1)]

        skipped_code = full_code[(pos[0]-1)...pos[1]]

        if @mock.key?(symbol)
          str += "\n" + @mock[symbol] + "\n"
        elsif @external_variables.include?(symbol) && symbols.include?(symbol)
          file_thread_local_variables << symbol
          if skipped_code.include?('static')
            str += "\n" + skipped_code.strip.gsub('static', 'static __thread') + "\n"
          else
            str += "\n__thread " + skipped_code.strip + "\n"
          end
        else
          # In the off chance that part of a macro is before a symbol (e.g. ifdef),
          # but the closing part is inside (e.g. endif) we need to output all macros inside skipped parts
          # include is removed from the list, to make src_common_keywords.c work
          str += "\n" + skipped_code.scan(/^(#\s*(?:define|undef|if|ifdef|ifndef|else|endif))((?:[^\n]*\\\s*\n)*)([^\n]*)$/m).map { |m| m.compact.join }.join("\n")
        end

        next_start_pos = pos[1]
      end
      str += full_code[next_start_pos..-1]

      # In some cases we also need to take care of definitions in the same file
      file_thread_local_variables.each do |variable|
        str.gsub!(/(PGDLLIMPORT|extern)\s+(const|volatile)?\s*(\w+)\s+(\*{0,2})#{variable}(\[\])?;/, "\\1 __thread \\2 \\3 \\4#{variable}\\5;")
      end
      all_thread_local_variables += file_thread_local_variables

      if special_include_file?(filename)
        out_name = File.basename(filename)
      else
        out_name = filename.gsub(%r{^#{@basepath}}, '').gsub('/', '_')
      end

      File.write(@out_path + out_name, str)
    end

    #return

    @include_files_to_output.each do |include_file|
      next if special_include_file?(include_file)

      if include_file.start_with?(@basepath + 'src/include')
        out_file = @out_path + include_file.gsub(%r{^#{@basepath}src/}, '')
      else
        out_file = @out_path + 'include/' + File.basename(include_file)
      end

      code = File.read(include_file)
      all_thread_local_variables.each do |variable|
        code.gsub!(/(PGDLLIMPORT|extern)\s+(const|volatile)?\s*(\w+)\s+(\*{0,2})#{variable}(\[\])?;/, "\\1 __thread \\2 \\3 \\4#{variable}\\5;")
      end

      FileUtils.mkdir_p File.dirname(out_file)
      File.write(out_file, code)
    end
  end
end

runner = Runner.new
runner.run

runner.blocklist('SearchSysCache')
runner.blocklist('heap_open')
runner.blocklist('relation_open')
runner.blocklist('RelnameGetRelid')
runner.blocklist('ProcessClientWriteInterrupt')
runner.blocklist('typeStringToTypeName')
runner.blocklist('LWLockAcquire')
runner.blocklist('SPI_freeplan')
runner.blocklist('get_ps_display')
runner.blocklist('pq_beginmessage')

# Mocks REQUIRED for basic operations (error handling, memory management)
runner.mock('ProcessInterrupts', 'void ProcessInterrupts(void) {}') # Required by errfinish
runner.mock('PqCommMethods', 'const PQcommMethods *PqCommMethods = NULL;') # Required by errfinish
runner.mock('proc_exit', 'void proc_exit(int code) { printf("Terminating process due to FATAL error\n"); exit(1); }') # Required by errfinish (we use PG_TRY/PG_CATCH, so this should never be reached in practice)
runner.mock('send_message_to_server_log', 'static void send_message_to_server_log(ErrorData *edata) {}')
runner.mock('send_message_to_frontend', 'static void send_message_to_frontend(ErrorData *edata) {}')

# Mocks REQUIRED for PL/pgSQL parsing
runner.mock('format_type_be', 'char * format_type_be(Oid type_oid) { return pstrdup("-"); }')
runner.mock('build_row_from_class', 'static PLpgSQL_row *build_row_from_class(Oid classOid) { return NULL; }')
runner.mock('plpgsql_build_datatype', 'PLpgSQL_type * plpgsql_build_datatype(Oid typeOid, int32 typmod, Oid collation, TypeName *origtypname) { PLpgSQL_type *typ; typ = (PLpgSQL_type *) palloc0(sizeof(PLpgSQL_type)); typ->typname = pstrdup("UNKNOWN"); typ->ttype = PLPGSQL_TTYPE_SCALAR; return typ; }')
runner.mock('parse_datatype', 'static PLpgSQL_type * parse_datatype(const char *string, int location) { PLpgSQL_type *typ; typ = (PLpgSQL_type *) palloc0(sizeof(PLpgSQL_type)); typ->typname = pstrdup(string); typ->ttype = strcmp(string, "RECORD") == 0 ? PLPGSQL_TTYPE_REC : PLPGSQL_TTYPE_SCALAR; return typ; }')
runner.mock('get_collation_oid', 'Oid get_collation_oid(List *name, bool missing_ok) { return -1; }')
runner.mock('plpgsql_parse_wordtype', 'PLpgSQL_type * plpgsql_parse_wordtype(char *ident) { return NULL; }')
runner.mock('plpgsql_parse_wordrowtype', 'PLpgSQL_type * plpgsql_parse_wordrowtype(char *ident) { return NULL; }')
runner.mock('plpgsql_parse_cwordtype', 'PLpgSQL_type * plpgsql_parse_cwordtype(List *idents) { return NULL; }')
runner.mock('plpgsql_parse_cwordrowtype', 'PLpgSQL_type * plpgsql_parse_cwordrowtype(List *idents) { return NULL; }')
runner.mock('function_parse_error_transpose', 'bool function_parse_error_transpose(const char *prosrc) { return false; }')
runner.mock('free_expr', "static void free_expr(PLpgSQL_expr *expr) {}") # This would free a cached plan, which does not apply to us
runner.mock('make_return_stmt', %(
static PLpgSQL_stmt *
make_return_stmt(int location)
{
	PLpgSQL_stmt_return *new;

  Assert(plpgsql_curr_compile->fn_rettype == VOIDOID);

	new = palloc0(sizeof(PLpgSQL_stmt_return));
	new->cmd_type = PLPGSQL_STMT_RETURN;
	new->lineno   = plpgsql_location_to_lineno(location);
	new->expr	  = NULL;
	new->retvarno = -1;

  int tok = yylex();

  if (tok != ';')
	{
		plpgsql_push_back_token(tok);
		new->expr = read_sql_expression(';', ";");
	}

	return (PLpgSQL_stmt *) new;
}
)) # We're always working with fn_rettype = VOIDOID, due to our use of plpgsql_compile_inline

## ---

# SQL Parsing
runner.deep_resolve('raw_parser')

# PL/pgSQL Parsing
runner.deep_resolve('plpgsql_compile_inline')
runner.deep_resolve('plpgsql_free_function_memory')

# Basic Postgres needed to call parser
runner.deep_resolve('SetDatabaseEncoding')

# Memory management needed to call parser
runner.deep_resolve('MemoryContextInit')
runner.deep_resolve('AllocSetContextCreate')
runner.deep_resolve('MemoryContextSwitchTo')
runner.deep_resolve('CurrentMemoryContext')
runner.deep_resolve('MemoryContextDelete')
runner.deep_resolve('AllocSetDeleteFreeList')
runner.deep_resolve('palloc0')

# Error handling needed to call parser
runner.deep_resolve('CopyErrorData')
runner.deep_resolve('FlushErrorState')

# Needed for output funcs
runner.deep_resolve('bms_first_member')
runner.deep_resolve('bms_free')
runner.deep_resolve('bms_next_member')
runner.deep_resolve('bms_num_members')
runner.deep_resolve('makeBitString')

# Needed for deparse
runner.deep_resolve('pg_toupper')

# Needed for normalize
runner.deep_resolve('pg_qsort')
runner.deep_resolve('raw_expression_tree_walker')

# Needed to work with simplehash (in fingerprinting logic)
runner.deep_resolve('hash_bytes')
runner.deep_resolve('MemoryContextAllocExtended')

# Other required functions
runner.deep_resolve('pg_printf')

runner.write_out

#puts runner.unresolved.inspect

# Debugging:
# clang -Xclang -ast-dump -fsyntax-only -I src/include/ src/backend/utils/init/globals.c<|MERGE_RESOLUTION|>--- conflicted
+++ resolved
@@ -213,9 +213,6 @@
 
   def analyze_file(file)
     index = FFI::Clang::Index.new(true, true)
-<<<<<<< HEAD
-    translation_unit = index.parse_translation_unit(file, ['-I', @basepath + 'src/include', '-I' '/usr/lib/clang/14.0.6/include', '-DDLSUFFIX=".bundle"', '-msse4.2', '-g', '-DUSE_ASSERT_CHECKING'])
-=======
     translation_unit = index.parse_translation_unit(file, [
       '-I', @basepath + 'src/include',
       '-I', '/usr/local/opt/openssl/include',
@@ -225,7 +222,6 @@
       '-g',
       '-DUSE_ASSERT_CHECKING'
     ])
->>>>>>> 1097b2c3
     cursor = translation_unit.cursor
 
     func_cursor = nil
